--- conflicted
+++ resolved
@@ -1,7 +1,4 @@
 import { google } from 'googleapis';
-<<<<<<< HEAD
-import { Readable } from 'stream';
-=======
 import path from 'path';
 import { Readable } from 'stream';
 import { fileURLToPath } from 'url';
@@ -28,23 +25,15 @@
 const __filename = fileURLToPath(import.meta.url);
 const __dirname = path.dirname(__filename);
 
-// Authentication for upload (existing functionality) - Fixed path for ES modules
+// Authentication for upload (existing functionality) - Updated to use new credential file
 const credentialPath = path.join(
 	__dirname,
-	'gen-lang-client-0095636115-aab30f032fed.json'
+	'gen-lang-client-0095636115-01e39d148e40.json'
 );
 
 console.log('Google Drive credential path:', credentialPath);
->>>>>>> 599d4c44
 
 const auth = new google.auth.GoogleAuth({
-<<<<<<< HEAD
-	keyFile: './gen-lang-client-0095636115-01e39d148e40.json', // Ganti dengan path ke file kunci JSON kamu
-	scopes: ['https://www.googleapis.com/auth/drive'],
-});
-
-const drive = google.drive({ version: 'v3', auth });
-=======
 	keyFile: credentialPath,
 	scopes: [
 		'https://www.googleapis.com/auth/drive.readonly',
@@ -570,7 +559,6 @@
 }
 
 // Existing upload functionality (preserved)
->>>>>>> 599d4c44
 export async function uploadToDrive(
 	buffer: Buffer,
 	filename: string,
